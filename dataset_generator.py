--- conflicted
+++ resolved
@@ -13,14 +13,6 @@
 from aws_spot_handler import AWSS3Handler, SpotInterruptHandler, setup_aws_environment, get_aws_config_from_args
 
 from cloaklib import CloakingLibrary
-from fawkes.protection import Fawkes
-
-#aws imports 
-import boto3
-from botocore.exceptions import ClientError, NoCredentialsError
-import json
-boto3.client('rekognition', region_name='eu-west-2')
-from collections import defaultdict
 
 cloaking_library_instance = CloakingLibrary()
 
@@ -65,7 +57,7 @@
     file_ext = os.path.splitext(file_path)[1].lower()
     return file_ext in cloaking_library_instance.SUPPORTED_VIDEO_FORMATS
 
-def process_image_batch(image_paths, fawkes_protector, batch_id=0):
+def process_image_batch(image_paths, fawkes_protector, batch_id=0, classifications=[], name=""):
     """Process a batch of images with Fawkes"""
     try:
         # Create temporary directory for this batch
@@ -95,7 +87,7 @@
         # Copy results to appropriate directories
         for i, image_path in enumerate(image_paths):
             print("Adding to library:", image_path)
-            if cloaking_library_instance.add_to_library(image_path, image_path, fawkes_protector.mode, "Tom_Hanks"): #CHANGE TO NAME WANTED & TODO:CHANGE TO THIS
+            if cloaking_library_instance.add_to_library(image_path, image_path, fawkes_protector.mode, name, classifications):
                 success_count += 1
 
         shutil.rmtree(temp_dir)
@@ -105,9 +97,9 @@
         print(f"Error processing batch {batch_id}: {str(e)}")
         return 0
 
-def process_image(image_path, fawkes_protector):
+def process_image(image_path, fawkes_protector, classifications=[], name=""):
     """Process a single image with Fawkes"""
-    return process_image_batch([image_path], fawkes_protector, 0)
+    return process_image_batch([image_path], fawkes_protector, 0, classifications, name)
 
 def extract_frames(video_path, output_dir):
     """Extract frames from a video file"""
@@ -135,7 +127,7 @@
     vidcap.release()
     return frame_paths, fps
 
-def create_video_from_frames(original_path, frame_dir, output_path, fps):
+def create_video_from_frames(original_path, frame_dir, output_path, fps, fawkes_protector, classifications, name):
     """Create a video from a directory of frames"""
     frame_files = sorted(glob.glob(os.path.join(frame_dir, "frame_*.png")))
     if not frame_files:
@@ -158,7 +150,7 @@
             pbar.update(1)
     
     video_writer.release()
-    return cloaking_library_instance.add_to_library(original_path, output_path, "high", 1) # TODO: change this
+    return cloaking_library_instance.add_to_library(original_path, output_path, fawkes_protector.mode, name, classifications)
 
 def process_video_frames_batch(frame_paths, fawkes_protector, cloaked_frames_dir, batch_id):
     """Process a batch of video frames"""
@@ -214,13 +206,10 @@
             shutil.copy2(frame_path, dest_path)
         return 0
 
-def process_video(video_path, dirs, fawkes_protector, batch_size=10, num_threads=1):
+def process_video(video_path, fawkes_protector, batch_size=10, num_threads=1, classifications=[], name=""):
     """Process a video by extracting frames, cloaking each frame, and recombining"""
     try:
-        # Copy original to Raw directory
         filename = os.path.basename(video_path)
-        raw_dest = os.path.join(dirs["vid_raw"], filename)
-        shutil.copy2(video_path, raw_dest)
         
         # Create temporary directories
         temp_dir = os.path.join(os.path.dirname(video_path), "temp_video")
@@ -263,9 +252,9 @@
         # Create output video from cloaked frames
         output_filename = f"temp_{filename}"
         output_path = os.path.join(temp_dir, output_filename)
-        
-        success = create_video_from_frames(video_path, cloaked_frames_dir, output_path, fps)
-        
+
+        success = create_video_from_frames(video_path, cloaked_frames_dir, output_path, fps, fawkes_protector, classifications, name)
+
         # Clean up temp directory
         shutil.rmtree(temp_dir)
         
@@ -279,7 +268,7 @@
         print(f"Error processing video {filename}: {str(e)}")
         return False
 
-def process_single_image(image_path, fawkes_protector):
+def process_single_image(image_path, fawkes_protector, classifications=[], name=""):
     """Process a single image file"""
     
     # Check if image needs conversion
@@ -296,9 +285,9 @@
     elif not is_image_supported(image_path):
         print(f"Unsupported image format: {image_path}")
         return False
-    
-    success = process_image(image_path, fawkes_protector)
-    
+
+    success = process_image(image_path, fawkes_protector, classifications, name)
+
     # Clean up converted file if it was created
     if converted_path and os.path.exists(converted_path):
         temp_dir = os.path.dirname(converted_path)
@@ -307,11 +296,14 @@
     return success > 0
 
 
-def process_directory(input_dir, batch_size=10, num_threads=1, mode="high"):
+def process_directory(input_dir, batch_size=10, num_threads=1, mode="high", classifications=[], name=""):
     """Process all supported files in the input directory"""
     
     print("Initializing Fawkes protector...")
     
+    
+    from fawkes.protection import Fawkes
+
     # Initialize Fawkes protector
     try:
         fawkes_protector = Fawkes(
@@ -388,7 +380,7 @@
     if video_files:
         for i, vid_file in enumerate(video_files):
             print(f"\nProcessing video {i+1}/{len(video_files)}: {os.path.basename(vid_file)}")
-            if process_video(vid_file, fawkes_protector, batch_size, num_threads):
+            if process_video(vid_file, fawkes_protector, batch_size, num_threads, classifications, name):
                 vid_success += 1
     else:
         print("No supported videos found to process.")
@@ -743,96 +735,89 @@
 ### PUBLIC FUNCTIONS ###
 # These functions can be called from other scripts or modules
 
-def cloak_folder(input_dir, age=None, expression=None, gender=None, single_person=None, obstructed=None, cloaking_mode='mid', parent_directory=False):
-    """Main function to cloak a folder of images/videos"""
-    # Determine the directory to check based on parent_directory flag
-    if parent_directory:
-        dir_to_check = os.path.abspath(os.path.join(os.path.dirname(__file__), "..", input_dir))
+def perform_cloaking(input, classifications=[], name="", cloaking_mode='mid', threads=1, batch_size=10):
+    """Main function to cloak a folder of images/videos or a single file (image/video)"""
+
+    dir_to_check = os.path.abspath(os.path.join(os.path.dirname(__file__), input))
+
+    # If input is a directory, process all files in the directory
+    if os.path.isdir(dir_to_check):
+        process_directory(
+            input_dir=dir_to_check,
+            batch_size=batch_size,
+            num_threads=threads,
+            mode=cloaking_mode,
+            classifications=classifications,
+            name=name
+        )
+        print("Cloaking completed.")
+        return
+    
+
+    # If input is a file, determine if it's an image or video
+    input_file = os.path.abspath(input)
+    if not os.path.isfile(input_file):
+        raise FileNotFoundError(f"'{input_file}' does not exist.")
+
+    
+    from fawkes.protection import Fawkes
+
+    # Video file
+    if is_video_supported(input_file):
+        try:
+            fawkes_protector = Fawkes(
+                feature_extractor="arcface_extractor_0",
+                gpu="0",
+                batch_size=batch_size,
+                mode=cloaking_mode
+            )
+        except Exception as e:
+            print(f"Failed to initialize Fawkes: {str(e)}")
+            return
+
+        success = process_video(input_file, fawkes_protector, batch_size, threads, classifications, name)
+        print("\n" + "="*50)
+        print("PROCESSING SUMMARY")
+        print("="*50)
+        print(f"Video: {'Successfully processed' if success else 'Failed to process'}")
+        print("="*50)
+        print("Cloaking completed.")
+        return
+
+    # Image file (supported or convertible)
+    elif is_image_supported(input_file) or is_image_convertible(input_file):
+        print("Initializing Fawkes protector for image processing...")
+        try:
+            fawkes_protector = Fawkes(
+                feature_extractor="arcface_extractor_0",
+                gpu="0",
+                batch_size=batch_size,
+                mode=cloaking_mode
+            )
+            print(f"Fawkes protector initialized with mode: {cloaking_mode}")
+        except Exception as e:
+            print(f"Failed to initialize Fawkes: {str(e)}")
+            return
+
+        success = process_single_image(input_file, fawkes_protector, classifications, name)
+        print("\n" + "="*50)
+        print("PROCESSING SUMMARY")
+        print("="*50)
+        print(f"Image: {'Successfully processed' if success else 'Failed to process'}")
+        print("="*50)
+        print("Cloaking completed.")
+        return
+
     else:
-        dir_to_check = os.path.abspath(os.path.join(os.path.dirname(__file__), input_dir))
-
-    if not os.path.isdir(dir_to_check):
-        print("Could not find directory")
-        raise FileNotFoundError(f"Directory '{dir_to_check}' does not exist.")
-    
-
-    print(f"Processing directory: {dir_to_check}")
-    print(f"Age: {age}, Expression: {expression}, Gender: {gender}, Single Person: {single_person}, Obstructed: {obstructed}")
-
-
-    process_directory(
-        input_dir=dir_to_check,
-        batch_size=10,  # Default batch size
-        num_threads=1,  # Default to single thread for simplicity
-        mode=cloaking_mode
-    )
-
-    print("Cloaking completed.")
-    unsorted_files = cloaking_library_instance.get_unsorted_files()
-
-    if len(unsorted_files) > 0:
-        print("Unsorted files:")
-
-        for file in unsorted_files:
-            print(f"- {file}")
-
-        print("For each of these files, decide on a classification, and run the following command to classify them:")
-        print("python dataset_generator.py classify <file_path> <classifications>")
-        print("Where <classifications> is one of the following:")
-        print("Age: U13, Teen, Adult, Above60")
-        print("Expression: Smiling, Neutral, Other")
-        print("Gender: M, F, Other")
-        print("Groups: Single, Multiple")
-        print("Obstruction: WithObstruction, NoObstruction")
-        print("Race: White, Brown, Black, EastAsian, Other")
-        print("Example: python dataset_generator.py classify /path/to/file.png Age:Adult Expression:Smiling")
-
-<<<<<<< HEAD
-
-def classify_file(file_path, classifications):
-    cloaking_library_instance.classify_original(file_path, classifications)
-
-#aws class : work in progress
-
-'''class FaceRecognitionSystem:
-    def start_aws(self, profile_name='default', region='eu-west-2'):
-        """Initialize the face recognition system with AWS credentials"""
-        try:
-            session = boto3.Session(profile_name=profile_name, region_name=region)
-            self.s3 = session.client("s3")
-        except Exception as e:
-            print(f"Error initializing AWS session: {e}")
-            raise
-    def upload_to_s3(self, bucket_name, file_path):
-        self.s3.upload_file(file_path, bucket_name)
-        print(f"Uploaded {file_path} to s3://{bucket_name}")'''
-
-'''def uploadimagetoaws(file_path, name):
-    bucket = 'cloakingbucket'
-    profile_name = 'sajida_config'
-    collection_id = 'my-face-collection'
-    bucket_folder = "uploads/"
-    face_system = FaceRecognitionSystem(profile_name=profile_name)
-    s3 = boto3.client('s3')
-
-    # Final S3 key (filename in bucket)
-    filename = os.path.basename(file_path)
-    s3_key = f"{bucket_folder}{name}_{filename}"
-
-    face_system.upload_to_s3(bucket, file_path, s3_key)'''
-
-'''def upload_to_aws(file_path, bucket, object_name):
-    #upload file to bucket
-    try:
-        s3.upload_file(file_path, bucket, object_name)
-    print(f"✅ Uploaded: {file_path} → s3://{bucket}/{object_name}")
-    except FileNotFoundError:
-    print(f"❌ File not found: {file_path}")
-    except NoCredentialsError:
-    print("❌ AWS credentials not found.")
-    except ClientError as e:
-        print(f"❌ AWS error: {e}")'''
-=======
+        print(f"Error: Unsupported file format: {input_file}")
+        print(f"Supported image formats: {', '.join(cloaking_library_instance.SUPPORTED_IMAGE_FORMATS)}")
+        print(f"Convertible image formats: {', '.join(CONVERTIBLE_IMAGE_FORMATS)}")
+        print(f"Supported video formats: {', '.join(cloaking_library_instance.SUPPORTED_VIDEO_FORMATS)}")
+        return
+
+
+
+
 def main():
     parser = argparse.ArgumentParser(description="Process images and videos with Fawkes cloaking, and add them to a dataset library. Two modes: Cloak and Classify.")
 
@@ -953,26 +938,44 @@
     if (args.classify and not args.list and not classifications) and not args.name:
         print("Error: You must provide at least one classification when using classify mode.")
         sys.exit(1)
->>>>>>> d1151e36
-
-
-
-def main():
-    parser = argparse.ArgumentParser(description="Process images and videos with Fawkes cloaking and for uploads")
-    parser.add_argument("input_path", type=str, help="Image file to process, or directory if --dir is specified")
-    parser.add_argument("--dir", action="store_true", help="Process all files in the specified directory")
-    parser.add_argument("--batch-size", type=int, default=10, help="Number of images to process in each batch")
-    parser.add_argument("--threads", type=int, default=1, help="Number of threads to use for processing")
-    parser.add_argument("--mode", type=str, default="mid", choices=["low", "mid", "high"], 
-                       help="Fawkes protection mode")
-    parser.add_argument("--name", type=str, default=None, help="Name of the person (e.g., Beyonce)")
-    parser.add_argument("--age", type=str, choices=["U13", "Teen", "Adult", "Above60"], help="Age category")
-    parser.add_argument("--expression", type=str, choices=["Smiling", "Neutral", "Other"], help="Facial expression")
-    parser.add_argument("--gender", type=str, choices=["M", "F", "Other"], help="Gender")
-    parser.add_argument("--single", type=str, choices=["Single", "Multiple"], help="Specify if image has a single person")
-    parser.add_argument("--obstruction", type=str, choices=["NoObstruction", "WithObstruction"], help="Specify if there is NoObstruction or WithObstruction")
-    args = parser.parse_args()
-    
+
+    if args.list:
+        # List unsorted files requiring classifications
+        unsorted_files = cloaking_library_instance.get_unsorted_files()
+        unnamed_files = cloaking_library_instance.get_unnamed_files()
+
+        if not unsorted_files and not unnamed_files:
+            print("No unsorted files found that require classifications.")
+        else:
+            print("Unsorted files requiring classifications/naming:")
+            for file in unsorted_files:
+                if file not in unnamed_files:
+                    print(f"- {file} - Reason: No classifications provided")
+                else:
+                    print(f"- {file} - Reason: No classifications and no name provided")
+                    unnamed_files.remove(file)  # Remove from unnamed list to avoid duplicates
+            for file in unnamed_files:
+                print(f"- {file} - Reason: No name provided")
+            
+        sys.exit(0)
+
+    if args.sync:
+        # Sync the library with the unsorted folder
+        print("Syncing library...")
+        cloaking_library_instance.sync_unsorted_folder()
+        print("Sync completed.")
+        print("Running check to ensure all files are correctly classified...")
+        cloaking_library_instance.check_library()
+        print("Check completed.")
+        sys.exit(0)
+
+    if args.check:
+        # Check the library for any issues
+        print("Checking library for issues...")
+        cloaking_library_instance.check_library()
+        print("Check completed.")
+        sys.exit(0)
+
     # Get absolute paths
     input_path = os.path.abspath(args.input_path)
     
@@ -980,78 +983,81 @@
     if not os.path.exists(input_path):
         print(f"Error: Input path '{input_path}' does not exist!")
         sys.exit(1)
-        
-    print(f"Batch size: {args.batch_size}")
-    print(f"Threads: {args.threads}")
-    print(f"Protection mode: {args.mode}")
-    
-    if args.dir:
-        # Process directory
-        if not os.path.isdir(input_path):
-            print(f"Error: '{input_path}' is not a directory!")
-            sys.exit(1)
-        
-        print(f"Processing files from directory: {input_path}")
-        process_directory(input_path, args.batch_size, args.threads, args.mode)
-    else:
-        # Process single file
-        if os.path.isdir(input_path):
-            print(f"Error: '{input_path}' is a directory! Use --dir flag to process directories.")
-            sys.exit(1)
-        
-        print(f"Processing single file: {input_path}")
-        
-        # Check if it's a video or image
-        if is_video_supported(input_path):
-            print("Initializing Fawkes protector for video processing...")
-            try:
-                fawkes_protector = Fawkes(
-                    feature_extractor="arcface_extractor_0",
-                    gpu="0",
-                    batch_size=args.batch_size,
-                    mode=args.mode
-                )
-                print(f"Fawkes protector initialized with mode: {args.mode}")
-            except Exception as e:
-                print(f"Failed to initialize Fawkes: {str(e)}")
+
+    if args.classify:
+        if args.dir:
+            # Process directory for classification
+            if not os.path.isdir(input_path):
+                print(f"Error: '{input_path}' is not a directory!")
                 sys.exit(1)
-
-            success = process_video(input_path, fawkes_protector, args.batch_size, args.threads)
-            
-            print("\n" + "="*50)
-            print("PROCESSING SUMMARY")
-            print("="*50)
-            print(f"Video: {'Successfully processed' if success else 'Failed to process'}")
-            print("="*50)
-            
-        elif is_image_supported(input_path) or is_image_convertible(input_path):
-            print("Initializing Fawkes protector for image processing...")
-            try:
-                fawkes_protector = Fawkes(
-                    feature_extractor="arcface_extractor_0",
-                    gpu="0",
-                    batch_size=args.batch_size,
-                    mode=args.mode
-                )
-                print(f"Fawkes protector initialized with mode: {args.mode}")
-            except Exception as e:
-                print(f"Failed to initialize Fawkes: {str(e)}")
+            
+            print(f"Processing directory for classification: {input_path}")
+            
+            # Get all files in the directory
+            for file in os.listdir(input_path):
+                file_path = os.path.join(input_path, file)
+                if not os.path.isfile(file_path):
+                    print(f"Skipping non-file item: {file_path}")
+                    continue
+                
+                # Check if the file is cloaked
+                cloaked_files = cloaking_library_instance.get_cloaked_files_from_filepath(file_path)
+                if not cloaked_files:
+                    print(f"No cloaked versions found for {file}. Cannot classify.")
+                    continue
+                
+                print(f"\nFound cloaked versions of {file}:")
+                for cloaked_file in cloaked_files:
+                    print(f"- {cloaked_file}")
+                
+                print()
+
+                # Classify each file
+                for file in cloaked_files:
+                    cloaking_library_instance.classify_original(file, classifications)
+                    print(f"Classifications added successfully for {file}")
+            
+        else:
+            # Process single file for classification
+            if not os.path.isfile(input_path):
+                print(f"Error: '{input_path}' is not a file!")
                 sys.exit(1)
             
-            success = process_single_image(input_path, fawkes_protector)
-            
-            print("\n" + "="*50)
-            print("PROCESSING SUMMARY")
-            print("="*50)
-            print(f"Image: {'Successfully processed' if success else 'Failed to process'}")
-            print("="*50)
-        else:
-            print(f"Error: Unsupported file format: {input_path}")
-            print(f"Supported image formats: {', '.join(cloaking_library_instance.SUPPORTED_IMAGE_FORMATS)}")
-            print(f"Convertible image formats: {', '.join(CONVERTIBLE_IMAGE_FORMATS)}")
-            print(f"Supported video formats: {', '.join(cloaking_library_instance.SUPPORTED_VIDEO_FORMATS)}")
-            sys.exit(1)
-
+            print(f"Processing single file for classification: {input_path}")
+            
+            # Check if the file is already cloaked
+            cloaked_files = cloaking_library_instance.get_cloaked_files_from_filepath(input_path) # TODO: allow for checking other directories, e.g. check library
+            if cloaked_files:
+                print("Found cloaked versions of the file:")
+                for cloaked_file in cloaked_files:
+                    print(f"- {cloaked_file}")
+                print("Sorting files based on classifications...")
+                cloaking_library_instance.classify_original(input_path, classifications)
+                print("Classifications added successfully.")
+            else:
+                print("File is not cloaked. Cannot classify.")
+                sys.exit(1)
+
+    elif args.cloak:
+        # Cloak mode processing
+        if args.dir:
+            # Process directory for cloaking
+            if not os.path.isdir(input_path):
+                print(f"Error: '{input_path}' is not a directory!")
+                sys.exit(1)
+            
+            print(f"Processing directory for cloaking: {input_path}")
+            perform_cloaking(input=input_path, classifications=classifications, cloaking_mode=args.mode, threads=args.threads, batch_size=args.batch_size, name=args.name)
+        else:
+            # Process single file for cloaking
+            if not os.path.isfile(input_path):
+                print(f"Error: '{input_path}' is not a file!")
+                sys.exit(1)
+            
+            print(f"Processing single file for cloaking: {input_path}")
+            perform_cloaking(input=input_path, classifications=classifications, cloaking_mode=args.mode, threads=args.threads, batch_size=args.batch_size, name=args.name)
+
+    
 
 if __name__ == "__main__":
     main()