import React, { useEffect, useState } from 'react';
import {
  View,
  Text,
  TouchableOpacity,
  Image,
  TextInput,
  ScrollView,
  Alert,
  ActivityIndicator,
  Dimensions,
  Modal,
  FlatList,
  StyleSheet,
} from 'react-native';
import * as ImagePicker from 'expo-image-picker';
import faceRecognitionService, { FaceMatch, EnrollmentResult, RecognitionResult, EnrolledPerson } from '../services/faceRecognition';
import {
  useFonts,
  Inter_400Regular,
  Inter_600SemiBold,
<<<<<<< HEAD
  Inter_500Medium,
=======
>>>>>>> d1151e36
} from '@expo-google-fonts/inter';

const { width } = Dimensions.get('window');

const FaceRecognitionScreen: React.FC = () => {
  const [enrollmentImage, setEnrollmentImage] = useState<string | null>(null);
  const [recognitionImage, setRecognitionImage] = useState<string | null>(null);
  const [personName, setPersonName] = useState<string>('');
  const [threshold, setThreshold] = useState<string>('80');
  const [isEnrolling, setIsEnrolling] = useState<boolean>(false);
  const [isRecognizing, setIsRecognizing] = useState<boolean>(false);
  const [recognitionResults, setRecognitionResults] = useState<FaceMatch[]>([]);
  const [enrollmentMessage, setEnrollmentMessage] = useState<string>('');
  const [enrolledPeople, setEnrolledPeople] = useState<EnrolledPerson[]>([]);
  const [showEnrolledModal, setShowEnrolledModal] = useState<boolean>(false);

const [fontsLoaded] = useFonts({
  Inter_400Regular,
  Inter_600SemiBold,
});

 useEffect(() => {
    loadEnrolledPeople();
  }, []);

  const loadEnrolledPeople = async () => {
    try {
      const result = await faceRecognitionService.getEnrolledPeople();
      if (result.success) {
        // Convert the enrolled people to match the local interface
        const localEnrolledPeople: EnrolledPerson[] = result.enrolledPeople.map(person => ({
          name: person.name,
          imageUri: '', // We don't have image URIs from the backend, so use empty string
          enrolledAt: person.enrolledAt ? new Date(person.enrolledAt) : new Date(),
        }));
        setEnrolledPeople(localEnrolledPeople);
      }
    } catch (error) {
      console.error('Error loading enrolled people:', error);
    }
  };


  const pickImage = async (type: 'enrollment' | 'recognition') => {
    const result = await ImagePicker.launchImageLibraryAsync({
      mediaTypes: ImagePicker.MediaTypeOptions.Images,
      allowsEditing: true,
      aspect: [1, 1],
      quality: 1,
    });

    if (!result.canceled && result.assets[0]) {
      if (type === 'enrollment') {
        setEnrollmentImage(result.assets[0].uri);
      } else {
        setRecognitionImage(result.assets[0].uri);
        setRecognitionResults([]);
      }
    }
  };

  const enrollFace = async () => {
    Alert.alert('Enrolling face', `Image: ${enrollmentImage}, Name: ${personName}`);

    if (!enrollmentImage || !personName.trim()) {
      Alert.alert('Error', 'Please select an image and enter a person name');
      return;
    }

    setIsEnrolling(true);
    setEnrollmentMessage('');

    try {
      // Use real AWS backend implementation
      const result: EnrollmentResult = await faceRecognitionService.enrollFace(
        enrollmentImage,
        personName.trim()
      );

      if (result.success) {
        setEnrollmentMessage(result.message || 'Face enrolled successfully!');
        // Add to enrolled people list
        const newPerson: EnrolledPerson = {
          name: personName.trim(),
          imageUri: enrollmentImage,
          enrolledAt: new Date(),
        };
        setEnrolledPeople(prev => [...prev, newPerson]);
        setPersonName('');
        setEnrollmentImage(null);
        
        await loadEnrolledPeople();
      } else {
        Alert.alert('Error', result.message || 'Failed to enroll face');
      }
    } catch (error) {
      Alert.alert('Error', 'An unexpected error occurred');
    } finally {
      setIsEnrolling(false);
    }
  };

  const recognizeFace = async () => {
    if (!recognitionImage) {
      Alert.alert('Error', 'Please select an image for recognition');
      return;
    }

    setIsRecognizing(true);
    setRecognitionResults([]);

    try {
      // Use real AWS backend implementation
      const result: RecognitionResult = await faceRecognitionService.recognizeFace(
        recognitionImage,
        parseFloat(threshold)
      );

      if (result.success) {
        setRecognitionResults(result.matches);
        if (result.matches.length === 0) {
          Alert.alert('No Matches', 'No matching faces found in the collection');
        }
      } else {
        Alert.alert('Error', result.message || 'Failed to recognize face');
      }
    } catch (error) {
      Alert.alert('Error', 'An unexpected error occurred');
    } finally {
      setIsRecognizing(false);
    }
  };

  const renderEnrolledPerson = ({ item }: { item: EnrolledPerson }) => (
    <View style={styles.enrolledPersonContainer}>
      {item.imageUri ? (
        <Image
          source={{ uri: item.imageUri }}
          style={styles.enrolledPersonImage}
          resizeMode="cover"
        />
      ) : (
        <View style={[styles.enrolledPersonImage, styles.placeholderImage]}>
          <Text style={styles.placeholderText}>
            {item.name.charAt(0).toUpperCase()}
          </Text>
        </View>
      )}
      <View style={styles.enrolledPersonInfo}>
        <Text style={styles.enrolledPersonName}>{item.name}</Text>
        {item.enrolledAt != null && (
          <Text style={styles.enrolledPersonDate}>
        Enrolled: {item.enrolledAt.toLocaleDateString()}
          </Text>
        )}
      </View>
    </View>
  );

  return (
    <ScrollView style={styles.container}>
      <View style={styles.content}>
        <View style={styles.logocontainer}>
        <Image
          source={require('./logoimg.png')}
          style={styles.logo} 
        />
        </View>
        {/* Header with View Enrolled Button */}
        <View style={styles.textcontainer}>
          <Text style={styles.sectionHeading}>
              What do we do?
          </Text>
          <Text style={styles.textbody}>
            We build cutting-edge technology to detect image cloaking - a subtle yet powerful method used to bypass facial recognition systems and a rising threat in the world of digital identity.{"\n"} {"\n"}
            
            Image cloaking is a technique that subtly alters visual artefacts at the pixel level to deceive facial recognition systems, while appearing completely normal to the human eye. These tools are becoming increasingly accessible, enabling individuals and malicious actors to manipulate their digital identities or hide from automated detection. 
            {"\n"}{"\n"}Our software exposes these hidden manipulations.{"\n"}{"\n"}
            
            Using advanced detection algorithms, we can analyse the underlying structure, noise patterns, and feature-space shifts in images. Our technology can distinguish between genuine visual artefacts and those that have been adversarially modified. It works seamlessly across formats, lighting conditions, and even on low-resolution or compressed images. Whether used in security, authentication, social media moderation, or forensic analysis. Our detection engine restores trust in visual data. {"\n"}{"\n"}
          </Text>
        </View>
        <View style={styles.imgcontainer}>
          <View style={styles.columnleft}>
            <Image source={require('./person1.jpeg')} style={styles.cloakedimage} />
          </View>
          <View style={styles.columnright}>
            <Image source={require('./person1_cloaked.png')} style={styles.cloakedimage} />
          </View>
</View>
        <View style={styles.headerRow}>
          <TouchableOpacity
            onPress={() => setShowEnrolledModal(true)}
            style={styles.viewEnrolledButton}
          >
            <Text style={styles.viewEnrolledButtonText}>
              View Enrolled ({enrolledPeople.length})
            </Text>
          </TouchableOpacity>
        </View>

        <View style={width > 768 ? styles.desktopLayout : styles.mobileLayout}>
          {/* Enrollment Side */}
          <View style={styles.sectionContainer}>
            <View style={styles.card}>
              <Text style={styles.sectionTitle}>Enroll Person</Text>
              
              <TouchableOpacity
                onPress={() => {
                  console.log("Picking enrollment image");
                  pickImage('enrollment');
                }}
                style={styles.selectImageButton}
              >
                <Text style={styles.selectImageButtonText}>
                  Select Image to Enroll
                </Text>
              </TouchableOpacity>

              {enrollmentImage && (
                <Image
                  source={{ uri: enrollmentImage }}
                  style={[
                    styles.selectedImage,
                    { height: width > 768 ? 200 : 180 }
                  ]}
                  resizeMode="cover"
                />
              )}

              <TextInput
                style={styles.textInput}
                placeholder="Enter person's name"
                value={personName}
                onChangeText={setPersonName}
                placeholderTextColor="#9CA3AF"
              />

              <TouchableOpacity
                onPress={() => {
                  console.log('Enrolling face with image:', enrollmentImage, 'and name:', personName);
                  enrollFace();
                }}
                disabled={isEnrolling || !enrollmentImage || !personName.trim()}
                style={[
                  styles.actionButton,
                  styles.enrollButton,
                  (isEnrolling || !enrollmentImage || !personName.trim()) && styles.disabledButton
                ]}
              >
                {isEnrolling ? (
                  <ActivityIndicator color="white" />
                ) : (
                  <Text style={styles.actionButtonText}>
                    Enroll Face
                  </Text>
                )}
              </TouchableOpacity>

              {enrollmentMessage && (
                <Text style={styles.successMessage}>
                  {enrollmentMessage}
                </Text>
              )}
            </View>
          </View>

          {/* Recognition Side */}
          <View style={styles.sectionContainer}>
            <View style={styles.card}>
              <Text style={styles.sectionTitle}>Recognize Face</Text>
              
              <TouchableOpacity
                onPress={() => pickImage('recognition')}
                style={styles.recognizeImageButton}
              >
                <Text style={styles.selectImageButtonText}>
                  Select Image to Test
                </Text>
              </TouchableOpacity>

              {recognitionImage && (
                <Image
                  source={{ uri: recognitionImage }}
                  style={[
                    styles.selectedImage,
                    { height: width > 768 ? 200 : 180 }
                  ]}
                  resizeMode="cover"
                />
              )}

              <View style={styles.thresholdContainer}>
                <Text style={styles.thresholdLabel}>
                  Similarity Threshold: {threshold}%
                </Text>
                <TextInput
                  style={styles.textInput}
                  placeholder="80"
                  value={threshold}
                  onChangeText={setThreshold}
                  keyboardType="numeric"
                  placeholderTextColor="#9CA3AF"
                />
              </View>

              <TouchableOpacity
                onPress={recognizeFace}
                disabled={isRecognizing || !recognitionImage}
                style={[
                  styles.actionButton,
                  styles.recognizeButton,
                  (isRecognizing || !recognitionImage) && styles.disabledButton
                ]}
              >
                {isRecognizing ? (
                  <ActivityIndicator color="white" />
                ) : (
                  <Text style={styles.actionButtonText}>
                    Recognize Face
                  </Text>
                )}
              </TouchableOpacity>

              {/* Recognition Results */}
              {recognitionResults.length > 0 && (
                <View style={styles.resultsContainer}>
                  <Text style={styles.resultsTitle}>
                    Recognition Results
                  </Text>
                  {recognitionResults.map((match, index) => (
                    <View
                      key={index}
                      style={[
                        styles.resultItem,
                        index < recognitionResults.length - 1 && styles.resultItemBorder
                      ]}
                    >
                      <Text style={styles.resultName}>
                        {match.externalImageId}
                      </Text>
                      <Text style={styles.resultDetail}>
                        Similarity: {match.similarity.toFixed(1)}%
                      </Text>
                      <Text style={styles.resultDetail}>
                        Confidence: {match.confidence.toFixed(1)}%
                      </Text>
                    </View>
                  ))}
                </View>
              )}
            </View>
          </View>
        </View>

        {/* Modal for Enrolled People */}
        <Modal
          visible={showEnrolledModal}
          transparent={true}
          animationType="slide"
          onRequestClose={() => setShowEnrolledModal(false)}
        >
          <View style={styles.modalOverlay}>
            <View style={styles.modalContent}>
              <View style={styles.modalHeader}>
                <Text style={styles.modalTitle}>
                  Enrolled People
                </Text>
                <TouchableOpacity
                  onPress={() => setShowEnrolledModal(false)}
                  style={styles.closeButton}
                >
                  <Text style={styles.closeButtonText}>×</Text>
                </TouchableOpacity>
              </View>
              
              {enrolledPeople.length === 0 ? (
                <Text style={styles.emptyMessage}>
                  No people enrolled yet
                </Text>
              ) : (
                <FlatList
                  data={enrolledPeople}
                  renderItem={renderEnrolledPerson}
                  keyExtractor={(item: EnrolledPerson, index: number) => index.toString()}
                  style={styles.enrolledList}
                />
              )}
            </View>
          </View>
        </Modal>
      </View>
    </ScrollView>
  );
};

export default FaceRecognitionScreen;

const styles = StyleSheet.create({
  container: {
    flex: 1,
    backgroundColor: '#FFFFFF',
    fontFamily: 'Inter_400Regular',
  },
  content: {
    padding: 16,
  },
  logocontainer: {
    alignItems: 'center',
<<<<<<< HEAD
    marginTop: 10,
=======
    marginTop: 40,
>>>>>>> d1151e36
    marginBottom: 10,
    paddingHorizontal: 20,
    width: '100%',
  },
  logo: {
    resizeMode: 'contain',
    marginTop: 150,
    marginBottom: 150,
<<<<<<< HEAD
    width: '60%',
=======
    width: '80%',
>>>>>>> d1151e36
    height: undefined,
  },
  title: {
    fontSize: 24,
    fontFamily: 'Inter_600SemiBold',
    fontWeight: 'bold',
    textAlign: 'center',
    marginBottom: 20,
    color: '#1F2937',
  },
  headerRow: {
    flexDirection: 'row',
    justifyContent: 'space-between',
    alignItems: 'center',
    marginBottom: 16,
    fontFamily: 'Inter_400Regular',
  },
  viewEnrolledButton: {
    backgroundColor: '#6B7280',
    borderRadius: 8,
    padding: 12,
    alignItems: 'center',
    fontFamily: 'Inter_400Regular',
  },
  viewEnrolledButtonText: {
    color: 'white',
    fontWeight: '500',
    fontFamily: 'Inter_400Regular',
  },
  desktopLayout: {
    flexDirection: 'row',
    gap: 16,
  },
  mobileLayout: {
    flexDirection: 'column',
    gap: 16,
  },
  sectionContainer: {
    flex: 1,
    marginHorizontal: 4,
  },
  card: {
    backgroundColor: '#fffff',
    borderRadius: 8,
    padding: 16,
    shadowColor: '#000',
    shadowOffset: {
      width: 0,
      height: 2,
    },
    shadowOpacity: 0.1,
    shadowRadius: 3.84,
    elevation: 5,
  },
  sectionTitle: {
    fontSize: 18,
    fontWeight: '600',
    marginBottom: 16,
    color: '#374151',
    fontFamily: 'Inter_400Regular',
  },
  textcontainer: {
    marginTop: 10,
    marginBottom: 10,
    padding: 25,
    width: '100%',
  },
  sectionHeading: {
    fontSize: 40,
    marginBottom: 16,
    color: '#000000',
    fontWeight: '600',
  },
  textbody: {
    fontSize: 20,
    fontFamily: 'Inter_400Regular',
    color: '#404040',
    fontWeight: '400',
  },
  imgcontainer: {
    flexDirection: 'row', // horizontal layout
    justifyContent: 'space-between', // space between the 2 columns
    padding: 10,
  },
  columnleft: {
    flex: 1,
    alignItems: 'center',
  },
  columnright: {
    flex: 1,
    alignItems: 'center',
  },
  cloakedimage: {
    width: '90%', // relative width inside column
    aspectRatio: 1, // keeps it square
    resizeMode: 'cover',
    borderRadius: 10,
  },
  selectImageButton: {
    backgroundColor: '#2563EB',
    padding: 12,
    borderRadius: 6,
    alignItems: 'center',
    marginBottom: 16,
  },
  recognizeImageButton: {
    backgroundColor: '#7C3AED',
    padding: 12,
    borderRadius: 6,
    alignItems: 'center',
    marginBottom: 16,
  },
  selectImageButtonText: {
    color: 'white',
    fontWeight: '500',
  },
  selectedImage: {
    width: '100%',
    borderRadius: 6,
    marginBottom: 16,
    maxHeight: 300,
  },
  textInput: {
    borderWidth: 1,
    borderColor: '#D1D5DB',
    borderRadius: 6,
    padding: 12,
    marginBottom: 16,
    color: '#374151',
  },
  thresholdContainer: {
    marginBottom: 16,
  },
  thresholdLabel: {
    color: '#374151',
    marginBottom: 8,
  },
  actionButton: {
    padding: 12,
    borderRadius: 6,
    alignItems: 'center',
    marginBottom: 16,
  },
  enrollButton: {
    backgroundColor: '#059669',
  },
  recognizeButton: {
    backgroundColor: '#D97706',
  },
  disabledButton: {
    backgroundColor: '#9CA3AF',
  },
  actionButtonText: {
    color: 'white',
    fontWeight: '500',
  },
  successMessage: {
    marginTop: 8,
    color: '#059669',
    textAlign: 'center',
  },
  resultsContainer: {
    backgroundColor: 'white',
    borderRadius: 8,
    padding: 16,
    shadowColor: '#000',
    shadowOffset: {
      width: 0,
      height: 2,
    },
    shadowOpacity: 0.1,
    shadowRadius: 3.84,
    elevation: 5,
    marginTop: 16,
  },
  resultsTitle: {
    fontSize: 18,
    fontWeight: '600',
    marginBottom: 16,
    color: '#1F2937',
  },
  resultItem: {
    paddingBottom: 12,
    marginBottom: 12,
  },
  resultItemBorder: {
    borderBottomWidth: 1,
    borderBottomColor: '#E5E7EB',
  },
  resultName: {
    fontSize: 16,
    fontWeight: '500',
    color: '#1F2937',
  },
  resultDetail: {
    color: '#6B7280',
    marginTop: 2,
  },
  modalOverlay: {
    flex: 1,
    backgroundColor: 'rgba(0, 0, 0, 0.5)',
    justifyContent: 'center',
    alignItems: 'center',
  },
  modalContent: {
    backgroundColor: 'white',
    borderRadius: 8,
    padding: 20,
    width: '90%',
    maxWidth: 500,
    maxHeight: '80%',
  },
  modalHeader: {
    flexDirection: 'row',
    justifyContent: 'space-between',
    alignItems: 'center',
    marginBottom: 16,
  },
  modalTitle: {
    fontSize: 20,
    fontWeight: 'bold',
    color: '#1F2937',
  },
  closeButton: {
    padding: 8,
  },
  closeButtonText: {
    fontSize: 24,
    color: '#6B7280',
  },
  emptyMessage: {
    textAlign: 'center',
    color: '#6B7280',
    fontSize: 16,
    marginTop: 20,
  },
  enrolledList: {
    maxHeight: 400,
  },
  enrolledPersonContainer: {
    flexDirection: 'row',
    alignItems: 'center',
    padding: 12,
    borderBottomWidth: 1,
    borderBottomColor: '#E5E7EB',
  },
  enrolledPersonImage: {
    width: 60,
    height: 60,
    borderRadius: 8,
    marginRight: 12,
  },
  enrolledPersonInfo: {
    flex: 1,
  },
  enrolledPersonName: {
    fontSize: 16,
    fontWeight: '500',
    color: '#1F2937',
  },
  enrolledPersonDate: {
    fontSize: 14,
    color: '#6B7280',
    marginTop: 4,
  },
  placeholderImage: {
    backgroundColor: '#E5E7EB',
    justifyContent: 'center',
    alignItems: 'center',
  },
  placeholderText: {
    fontSize: 24,
    fontWeight: 'bold',
    color: '#6B7280',
  },
});<|MERGE_RESOLUTION|>--- conflicted
+++ resolved
@@ -19,10 +19,6 @@
   useFonts,
   Inter_400Regular,
   Inter_600SemiBold,
-<<<<<<< HEAD
-  Inter_500Medium,
-=======
->>>>>>> d1151e36
 } from '@expo-google-fonts/inter';
 
 const { width } = Dimensions.get('window');
@@ -432,11 +428,7 @@
   },
   logocontainer: {
     alignItems: 'center',
-<<<<<<< HEAD
     marginTop: 10,
-=======
-    marginTop: 40,
->>>>>>> d1151e36
     marginBottom: 10,
     paddingHorizontal: 20,
     width: '100%',
@@ -445,11 +437,7 @@
     resizeMode: 'contain',
     marginTop: 150,
     marginBottom: 150,
-<<<<<<< HEAD
     width: '60%',
-=======
-    width: '80%',
->>>>>>> d1151e36
     height: undefined,
   },
   title: {
